--- conflicted
+++ resolved
@@ -8,10 +8,7 @@
 import Dict
 import Helpers.Css.Style exposing (..)
 import Helpers.Html exposing (emptyProperty)
-<<<<<<< HEAD
 import Helpers.Wave exposing (wave)
-=======
->>>>>>> 8366fff5
 import Html exposing (..)
 import Html.Attributes exposing (..)
 import Html.Events exposing (onClick)
@@ -72,40 +69,12 @@
 
 offsetStyles : Int -> List Style
 offsetStyles levelNumber =
-<<<<<<< HEAD
     wave
         { center = [ ( "margin-left", "auto" ), ( "margin-right", "auto" ) ]
         , right = [ ( "margin-left", "auto" ) ]
         , left = []
         }
         (levelNumber - 1)
-=======
-    let
-        center =
-            [ ( "margin-left", "auto" )
-            , ( "margin-right", "auto" )
-            ]
-
-        right =
-            [ ( "margin-left", "auto" ) ]
-
-        left =
-            []
-
-        offsetSin =
-            toFloat (levelNumber - 1)
-                |> (*) 90
-                |> degrees
-                |> sin
-                |> round
-    in
-    if offsetSin == 0 then
-        center
-    else if offsetSin == 1 then
-        right
-    else
-        left
->>>>>>> 8366fff5
 
 
 renderNumber :
