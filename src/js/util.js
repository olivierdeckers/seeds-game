function _bumpDebuggerPanel () {
  var overlay = document.querySelector('.elm-overlay')
  if (overlay) {
    overlay.classList.add('z-999')
  }
}

function bumpDebuggerPanel () {
  setTimeout(_bumpDebuggerPanel, 100)
}

<<<<<<< HEAD
// pinched from https://github.com/elm-lang/virtual-dom/issues/11
// calls a dom manipulating function after particular element has been added to the dom
function whenMounted(id, cb) {
  const element = document.getElementById(id);
  if (element) {
    cb()
  } else {
    const parent = document.body
    const reCall = () => whenMounted.apply(null, arguments)
    callWhenIdAdded(parent, id, reCall)
  }
}

function callWhenIdAdded(parent, id, cb) {
  const observer = new MutationObserver((mutations) => {
    // Get an array of the added ids
    const addedIds = mutations.reduce((acc, mutationRecord) => {
      const ids = Array
        .from(mutationRecord.addedNodes)
        .filter(node => node.attributes.getNamedItem('id') !== null)
        .map(node => node.attributes.getNamedItem('id').value)

      return acc.concat(ids)
    }, [])

    // If that contains the id we are looking for then invoke the function and remove the observer
    if (addedIds.indexOf(id) >= 0) {
      observer.disconnect()
      cb()
    }
  })

  observer.observe(parent, {
    childList: true,
    subtree: true
  })
}

module.exports = {
  bumpDebuggerPanel,
  whenMounted
}
=======
module.exports = { bumpDebuggerPanel }
>>>>>>> 8366fff5
<|MERGE_RESOLUTION|>--- conflicted
+++ resolved
@@ -1,3 +1,5 @@
+const { setProgress } = require('./cache.js');
+
 function _bumpDebuggerPanel () {
   var overlay = document.querySelector('.elm-overlay')
   if (overlay) {
@@ -9,49 +11,9 @@
   setTimeout(_bumpDebuggerPanel, 100)
 }
 
-<<<<<<< HEAD
-// pinched from https://github.com/elm-lang/virtual-dom/issues/11
-// calls a dom manipulating function after particular element has been added to the dom
-function whenMounted(id, cb) {
-  const element = document.getElementById(id);
-  if (element) {
-    cb()
-  } else {
-    const parent = document.body
-    const reCall = () => whenMounted.apply(null, arguments)
-    callWhenIdAdded(parent, id, reCall)
-  }
+function skipToLevel(world, level) {
+    setProgress({ world, level })
+    window.location.reload()
 }
 
-function callWhenIdAdded(parent, id, cb) {
-  const observer = new MutationObserver((mutations) => {
-    // Get an array of the added ids
-    const addedIds = mutations.reduce((acc, mutationRecord) => {
-      const ids = Array
-        .from(mutationRecord.addedNodes)
-        .filter(node => node.attributes.getNamedItem('id') !== null)
-        .map(node => node.attributes.getNamedItem('id').value)
-
-      return acc.concat(ids)
-    }, [])
-
-    // If that contains the id we are looking for then invoke the function and remove the observer
-    if (addedIds.indexOf(id) >= 0) {
-      observer.disconnect()
-      cb()
-    }
-  })
-
-  observer.observe(parent, {
-    childList: true,
-    subtree: true
-  })
-}
-
-module.exports = {
-  bumpDebuggerPanel,
-  whenMounted
-}
-=======
-module.exports = { bumpDebuggerPanel }
->>>>>>> 8366fff5
+module.exports = { bumpDebuggerPanel, skipToLevel }