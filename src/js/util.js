--- conflicted
+++ resolved
@@ -1,10 +1,6 @@
-<<<<<<< HEAD
 const { setProgress } = require('./cache.js');
 
 function _bumpDebuggerPanel () {
-=======
-function _bumpDebuggerPanel() {
->>>>>>> d7143ad1
   var overlay = document.querySelector('.elm-overlay')
   if (overlay) {
     overlay.classList.add('z-999')
@@ -15,14 +11,11 @@
   setTimeout(_bumpDebuggerPanel, 100)
 }
 
-<<<<<<< HEAD
 function skipToLevel(world, level) {
     setProgress({ world, level })
     window.location.reload()
 }
 
-module.exports = { bumpDebuggerPanel, skipToLevel }
-=======
 function isDevelopment() {
   return window.location.hostname.includes('localhost')
 }
@@ -34,6 +27,6 @@
 module.exports = {
   bumpDebuggerPanel,
   isDevelopment,
-  isProduction
-}
->>>>>>> d7143ad1
+  isProduction,
+  skipToLevel
+}